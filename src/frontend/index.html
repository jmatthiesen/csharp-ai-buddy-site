--- conflicted
+++ resolved
@@ -604,14 +604,7 @@
         <div class="privacy-content">
             <p>By using this site, you agree to the <a href="terms.html" target="_blank" rel="noopener noreferrer">Terms of Service</a> and <a href="privacy.html" target="_blank" rel="noopener noreferrer">Privacy Policy</a>.</p>
             <div class="privacy-actions">
-<<<<<<< HEAD
-                <button id="accept-privacy" class="privacy-btn primary">Accept</button>
-                <button id="decline-privacy" class="privacy-btn secondary">Decline</button>
-                <a href="privacy.html" id="privacy-policy-link" class="privacy-link" target="_blank"
-                    rel="noopener noreferrer">Privacy Policy</a>
-=======
                 <button id="close-privacy" class="privacy-btn primary">Close</button>
->>>>>>> 67bba5ce
             </div>
         </div>
     </div>
