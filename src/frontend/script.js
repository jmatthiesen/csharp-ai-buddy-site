--- conflicted
+++ resolved
@@ -889,66 +889,9 @@
     }
 }
 
-<<<<<<< HEAD
 class News {
     constructor(apiBaseUrl) {
         this.apiBaseUrl = apiBaseUrl;
-=======
-    switchTab(tab) {
-        const chatTab = document.getElementById('chat-tab');
-        const samplesTab = document.getElementById('samples-tab');
-        const newsTab = document.getElementById('news-tab');
-        const chatSection = document.getElementById('chat-section');
-        const samplesSection = document.getElementById('samples-section');
-        const newsSection = document.getElementById('news-section');
-
-        // Track section views
-        if (tab === 'samples') {
-            this.trackTelemetry('samples_section_viewed', {
-                previous_tab: this.currentTab || 'chat'
-            });
-        } else if (tab === 'news') {
-            this.trackTelemetry('news_section_viewed', {
-                previous_tab: this.currentTab || 'chat'
-            });
-        } else if (tab === 'chat') {
-            this.trackTelemetry('chat_section_viewed', {
-                previous_tab: this.currentTab || 'chat'
-            });
-        }
-
-        // Update tab states
-        chatTab.classList.toggle('active', tab === 'chat');
-        samplesTab.classList.toggle('active', tab === 'samples');
-        newsTab.classList.toggle('active', tab === 'news');
-
-        // Update section visibility
-        chatSection.style.display = tab === 'chat' ? 'flex' : 'none';
-        samplesSection.style.display = tab === 'samples' ? 'flex' : 'none';
-        newsSection.style.display = tab === 'news' ? 'flex' : 'none';
-
-        this.currentTab = tab;
-        
-        // Initialize news if switching to news tab
-        if (tab === 'news' && !this.newsInitialized) {
-            this.initializeNews();
-            this.newsInitialized = true;
-        }
-        
-        // Update URL for deep linking
-        const url = new URL(window.location);
-        if (tab === 'samples') {
-            url.searchParams.set('tab', 'samples');
-        } else if (tab === 'news') {
-            url.searchParams.set('tab', 'news');
-        } else {
-            url.searchParams.delete('tab');
-        }
-        window.history.replaceState({}, '', url);
-    }
-
-    initializeNews() {
->>>>>>> 6278db78
         this.newsCurrentPage = 1;
         this.newsSearchQuery = '';
         this.newsPageSize = 20;
@@ -1080,6 +1023,14 @@
         if (!data.news || data.news.length === 0) {
             this.newsFeed.style.display = 'none';
             this.newsNoResults.style.display = 'block';
+          
+            // Track no results for news search
+            if (this.newsSearchQuery) {
+                this.chatApp.trackTelemetry('news_search_no_results', {
+                    search_query: this.newsSearchQuery,
+                    current_page: this.newsCurrentPage
+                });
+            }
             return;
         }
 
@@ -1089,6 +1040,15 @@
 
         data.news.forEach(item => {
             const newsCard = this.createNewsCard(item);
+          
+            // Track successful news search results
+            if (this.newsSearchQuery && data.news.length > 0) {
+                this.chatApp.trackTelemetry('news_search_results_found', {
+                    search_query: this.newsSearchQuery,
+                    results_count: data.news.length,
+                    current_page: this.newsCurrentPage
+                });
+            }
             this.newsFeed.appendChild(newsCard);
         });
     }
@@ -1118,6 +1078,13 @@
 
         card.addEventListener('click', () => {
             window.open(item.url, '_blank', 'noopener,noreferrer');
+            this.chatApp.trackTelemetry('news_item_clicked', {
+                    url: item.url,
+                    title: item.title,
+                    source: item.source,
+                    search_query: this.newsSearchQuery || null,
+                    current_page: this.newsCurrentPage
+                });
         });
 
         return card;
@@ -1267,14 +1234,10 @@
 }
 
 class SamplesGallery {
-<<<<<<< HEAD
-    constructor(apiBaseUrl = null) {
+
+    constructor(apiBaseUrl = null, chatApp) {
+        this.chatApp = chatApp; // Store reference to ChatApp for telemetry
         this.apiBaseUrl = apiBaseUrl;
-=======
-    constructor(chatApp) {
-        this.chatApp = chatApp; // Store reference to ChatApp for telemetry
-        this.apiBaseUrl = this.detectApiUrl();
->>>>>>> 6278db78
         this.samplesGrid = document.getElementById('samples-grid');
         this.samplesSearch = document.getElementById('samples-search');
         this.searchBtn = document.getElementById('search-btn');
@@ -1709,7 +1672,6 @@
         this.currentSample = null;
     }
 
-<<<<<<< HEAD
     trackTelemetry(eventType, data) {
         // Check if telemetry is enabled
         const telemetryEnabled = localStorage.getItem('telemetry_enabled') !== 'false';
@@ -1722,286 +1684,15 @@
         
         // In a real implementation, this would send to the backend
         // For now, just log to console
-=======
-
-    initializeNews() {
-        this.newsCurrentPage = 1;
-        this.newsSearchQuery = '';
-        this.newsPageSize = 20;
-        
-        // Get DOM elements
-        this.newsSearchInput = document.getElementById('news-search');
-        this.newsClearSearchBtn = document.getElementById('news-clear-search-btn');
-        this.newsSearchBtn = document.getElementById('news-search-btn');
-        this.newsLoading = document.getElementById('news-loading');
-        this.newsFeed = document.getElementById('news-feed');
-        this.newsNoResults = document.getElementById('news-no-results');
-        this.newsPagination = document.getElementById('news-pagination');
-        
-        // Setup event listeners
-        this.newsSearchInput.addEventListener('input', () => {
-            this.debounceNewsSearch();
-        });
-        
-        this.newsClearSearchBtn.addEventListener('click', () => {
-            this.clearNewsSearch();
-        });
-        
-        this.newsSearchBtn.addEventListener('click', () => {
-            this.performNewsSearch();
-        });
-        
-        // Load initial news
-        this.loadNews();
-    }
-
-    debounceNewsSearch() {
-        clearTimeout(this.newsSearchTimeout);
-        this.newsSearchTimeout = setTimeout(() => {
-            this.performNewsSearch();
-        }, 500);
-        
-        // Show/hide clear button
-        if (this.newsSearchInput.value.trim()) {
-            this.newsClearSearchBtn.style.display = 'block';
-        } else {
-            this.newsClearSearchBtn.style.display = 'none';
-        }
-    }
-
-    performNewsSearch() {
-        this.newsSearchQuery = this.newsSearchInput.value.trim();
-        this.newsCurrentPage = 1;
-        this.loadNews();
-    }
-
-    clearNewsSearch() {
-        this.newsSearchInput.value = '';
-        this.newsClearSearchBtn.style.display = 'none';
-        this.newsSearchQuery = '';
-        this.newsCurrentPage = 1;
-        this.loadNews();
-    }
-
-    async loadNews() {
-        try {
-            this.showNewsLoading();
-            
-            // Build query parameters
-            const params = new URLSearchParams({
-                page: this.newsCurrentPage.toString(),
-                page_size: this.newsPageSize.toString()
-            });
-            
-            if (this.newsSearchQuery) {
-                params.append('search', this.newsSearchQuery);
-            }
-            
-            const response = await fetch(`${this.apiBaseUrl}/news?${params}`);
-            
-            if (!response.ok) {
-                throw new Error(`HTTP error! status: ${response.status}`);
-            }
-            
-            const data = await response.json();
-            this.renderNews(data);
-            this.renderNewsPagination(data);
-            
-        } catch (error) {
-            console.error('Error loading news:', error);
-            this.showNewsError();
-        } finally {
-            this.hideNewsLoading();
-        }
-    }
-
-    showNewsLoading() {
-        this.newsLoading.style.display = 'flex';
-        this.newsFeed.style.display = 'none';
-        this.newsNoResults.style.display = 'none';
-        this.newsPagination.style.display = 'none';
-    }
-
-    hideNewsLoading() {
-        this.newsLoading.style.display = 'none';
-    }
-
-    showNewsError() {
-        this.newsFeed.innerHTML = `
-            <div class="error-message">
-                <h3>Unable to load news</h3>
-                <p>Please try again later.</p>
-            </div>
-        `;
-        this.newsFeed.style.display = 'block';
-    }
-
-    renderNews(data) {
-        if (!data.news || data.news.length === 0) {
-            this.newsFeed.style.display = 'none';
-            this.newsNoResults.style.display = 'block';
-            
-            // Track no results for news search
-            if (this.newsSearchQuery) {
-                this.chatApp.trackTelemetry('news_search_no_results', {
-                    search_query: this.newsSearchQuery,
-                    current_page: this.newsCurrentPage
-                });
-            }
-            return;
-        }
-
-        this.newsFeed.innerHTML = '';
-        this.newsFeed.style.display = 'flex';
-        this.newsNoResults.style.display = 'none';
-
-        data.news.forEach(item => {
-            const newsCard = this.createNewsCard(item);
-        // Track successful news search results
-        if (this.newsSearchQuery && data.news.length > 0) {
-            this.chatApp.trackTelemetry('news_search_results_found', {
-                search_query: this.newsSearchQuery,
-                results_count: data.news.length,
-                current_page: this.newsCurrentPage
-            });
-        }
-            this.newsFeed.appendChild(newsCard);
-        });
-    }
-
-    createNewsCard(item) {
-        const card = document.createElement('article');
-        card.className = 'news-item';
-        
-        const publishedDate = this.formatDate(item.published_date);
-        
-        card.innerHTML = `
-            <div class="news-item-header">
-                <div class="news-item-title">
-                    <h3><a href="${item.url}" target="_blank" rel="noopener noreferrer">${this.escapeHtml(item.title)}</a></h3>
-                </div>
-                <div class="news-item-meta">
-                    <span class="news-item-source">${this.escapeHtml(item.source)}</span>
-                    <span class="news-item-date">${publishedDate}</span>
-                    ${item.author ? `<span class="news-item-author">by ${this.escapeHtml(item.author)}</span>` : ''}
-                </div>
-            </div>
-            <div class="news-item-summary">${this.escapeHtml(item.summary)}</div>
-            <div class="news-item-footer">
-                <a href="${item.url}" target="_blank" rel="noopener noreferrer" class="news-item-read-more">
-                    Read more →
-                </a>
-            </div>
-        `;
-
-        // Add click tracking to all news links
-        const links = card.querySelectorAll('a[href]');
-        links.forEach((link, index) => {
-            link.addEventListener('click', () => {
-                this.chatApp.trackTelemetry('news_item_clicked', {
-                    url: item.url,
-                    title: item.title,
-                    source: item.source,
-                    link_type: link.classList.contains('news-item-read-more') ? 'read_more' : 'title',
-                    search_query: this.newsSearchQuery || null,
-                    current_page: this.newsCurrentPage
-                });
-            });
-        });
-
-        return card;
-    }
-
-    renderNewsPagination(data) {
-        if (data.pages <= 1) {
-            this.newsPagination.style.display = 'none';
-            return;
-        }
-
-        this.newsPagination.innerHTML = '';
-        this.newsPagination.style.display = 'flex';
-        
-        // Previous button
-        const prevBtn = document.createElement('button');
-        prevBtn.className = 'pagination-btn';
-        prevBtn.textContent = '« Previous';
-        prevBtn.disabled = data.page === 1;
-        prevBtn.addEventListener('click', () => {
-            if (data.page > 1) {
-                this.newsCurrentPage = data.page - 1;
-                this.loadNews();
-            }
-        });
-        this.newsPagination.appendChild(prevBtn);
-        
-        // Page numbers (show max 5 pages)
-        const maxVisiblePages = 5;
-        const startPage = Math.max(1, data.page - Math.floor(maxVisiblePages / 2));
-        const endPage = Math.min(data.pages, startPage + maxVisiblePages - 1);
-        
-        for (let i = startPage; i <= endPage; i++) {
-            const pageBtn = document.createElement('button');
-            pageBtn.className = 'pagination-btn';
-            pageBtn.textContent = i.toString();
-            
-            if (i === data.page) {
-                pageBtn.classList.add('active');
-            }
-            
-            pageBtn.addEventListener('click', () => {
-                this.newsCurrentPage = i;
-                this.loadNews();
-            });
-            
-            this.newsPagination.appendChild(pageBtn);
-        }
-        
-        // Info
-        const info = document.createElement('div');
-        info.className = 'pagination-info';
-        info.textContent = `${data.page} of ${data.pages} (${data.total} articles)`;
-        this.newsPagination.appendChild(info);
-        
-        // Next button
-        const nextBtn = document.createElement('button');
-        nextBtn.className = 'pagination-btn';
-        nextBtn.textContent = 'Next »';
-        nextBtn.disabled = data.page === data.pages;
-        nextBtn.addEventListener('click', () => {
-            if (data.page < data.pages) {
-                this.newsCurrentPage = data.page + 1;
-                this.loadNews();
-            }
-        });
-        this.newsPagination.appendChild(nextBtn);
-    }
-
-    formatDate(dateString) {
-        try {
-            const date = new Date(dateString);
-            return date.toLocaleDateString('en-US', {
-                year: 'numeric',
-                month: 'short',
-                day: 'numeric'
-            });
-        } catch (error) {
-            return dateString;
-        }
->>>>>>> 6278db78
     }
 }
 
 class AppManager {
     constructor() {
-<<<<<<< HEAD
         this.apiBaseUrl = this.detectApiUrl();
         this.chatApp = new ChatApp(this.apiBaseUrl);
         this.samplesGallery = new SamplesGallery(this.apiBaseUrl);
         this.newsApp = new News(this.apiBaseUrl);
-=======
-        this.chatApp = new ChatApp();
-        this.samplesGallery = new SamplesGallery(this.chatApp);
->>>>>>> 6278db78
         this.currentTab = 'chat';
         
         this.initializeSidebarState();
@@ -2108,10 +1799,19 @@
         // Update URL for deep linking
         const url = new URL(window.location);
         if (tab === 'samples') {
+            this.trackTelemetry('samples_section_viewed', {
+                previous_tab: this.currentTab || 'chat'
+            });
             url.searchParams.set('tab', 'samples');
         } else if (tab === 'news') {
+            this.trackTelemetry('news_section_viewed', {
+                previous_tab: this.currentTab || 'chat'
+            });
             url.searchParams.set('tab', 'news');
         } else {
+            this.trackTelemetry('chat_section_viewed', {
+                previous_tab: this.currentTab || 'chat'
+            });
             url.searchParams.delete('tab');
         }
         window.history.replaceState({}, '', url);
