class ChatApp {
    constructor(apiBaseUrl, trackTelemetry) {
        this.apiBaseUrl = apiBaseUrl;
        this.trackTelemetry = trackTelemetry;
        this.chatMessages = document.getElementById('chat-messages');
        this.questionInput = document.getElementById('question-input');
        this.chatForm = document.getElementById('chat-form');
        this.suggestionsContainer = document.getElementById('suggestions');
        this.newChatBtn = document.getElementById('new-chat-btn');

        this.conversationHistory = [];
        this.isStreaming = false;
        this.magicKey = null; // Store the magic key

        // Feedback tracking
        this.currentSpanId = null;

        // AI configuration options
        this.aiOptions = {
            dotnetVersion: '.NET 9',
            aiLibrary: 'OpenAI',
            aiProvider: 'OpenAI'
        };

        // Initialize session tracking
        this.initializeSessionTracking();

        this.initializeEventListeners();
        this.initializeAccessibility();
        this.initializeFeedback();
        this.loadDefaultSuggestions();
        this.updateOptionsSummary(); // Initialize the options summary

        // Initialize markdown and syntax highlighting when libraries are loaded
        this.initializeMarkdownSupport();
        
        // Initialize magic key functionality
        this.initializeMagicKey();
    }

    initializeSessionTracking() {
        // Initialize session storage for chat tracking
        if (!sessionStorage.getItem('session_chat_count')) {
            sessionStorage.setItem('session_chat_count', '0');
        }
        if (!sessionStorage.getItem('session_start_time')) {
            sessionStorage.setItem('session_start_time', Date.now().toString());
        }
    }

    getSessionChatCount() {
        return parseInt(sessionStorage.getItem('session_chat_count') || '0');
    }

    incrementSessionChatCount() {
        const currentCount = this.getSessionChatCount();
        sessionStorage.setItem('session_chat_count', (currentCount + 1).toString());
    }

    detectApiUrl() {
        // Check if we're running in development (localhost)
        if (window.location.hostname === 'localhost' || window.location.hostname === '127.0.0.1' || window.location.protocol === 'file:') {
            return 'http://localhost:8000/api';
        }

        // Check for environment variable or meta tag with API URL
        const apiUrlMeta = document.querySelector('meta[name="api-url"]');
        if (apiUrlMeta) {
            return apiUrlMeta.content;
        }

        // Default to production API URL (you'll need to update this with your Render URL)
        return 'https://csharp-ai-buddy-api.onrender.com/api';
    }

    isDevelopmentEnvironment() {
        // Check if we're running in development (localhost, or GitHub Codespaces)
        // Check for simulateProd query param to force production mode
        const urlParams = new URLSearchParams(window.location.search);
        return !urlParams.has('simulateProd') && (
            window.location.hostname === 'localhost' ||
            window.location.hostname === '127.0.0.1' ||
            window.location.protocol === 'file:' ||
            window.location.hostname.endsWith("github.dev")
        );
    }

    initializeEventListeners() {
        // Form submission
        this.chatForm.addEventListener('submit', (e) => {
            e.preventDefault();
            this.handleSubmit();
        });

        // Auto-resize textarea
        this.questionInput.addEventListener('input', () => {
            this.autoResizeTextarea();
        });

        // Enter key handling (Shift+Enter for new line, Enter to submit)
        this.questionInput.addEventListener('keydown', (e) => {
            if (e.key === 'Enter' && !e.shiftKey) {
                e.preventDefault();
                this.handleSubmit();
            }
        });

        // New chat button
        this.newChatBtn.addEventListener('click', () => {
            this.startNewChat();
            // Switch to chat tab when starting a new chat
            document.dispatchEvent(new CustomEvent('switchToChat'));
        });

        // Suggestion clicks
        this.suggestionsContainer.addEventListener('click', (e) => {
            if (e.target.classList.contains('suggestion-btn')) {
                const suggestion = e.target.dataset.suggestion;
                this.questionInput.value = suggestion;
                this.questionInput.focus();
                this.autoResizeTextarea();
            }
        });

        // Options modal
        this.initializeOptionsModal();
    }

    initializeAccessibility() {
        // Ensure proper focus management
        this.questionInput.focus();

        // Add keyboard navigation for suggestions
        this.suggestionsContainer.addEventListener('keydown', (e) => {
            if (e.key === 'Enter' || e.key === ' ') {
                e.preventDefault();
                if (e.target.classList.contains('suggestion-btn')) {
                    e.target.click();
                }
            }
        });
    }

    autoResizeTextarea() {
        this.questionInput.style.height = 'auto';
        this.questionInput.style.height = Math.min(this.questionInput.scrollHeight, 120) + 'px';
    }

    initializeOptionsModal() {
        const optionsBtn = document.getElementById('options-btn');
        const optionsModal = document.getElementById('options-modal');
        const optionsModalClose = document.getElementById('options-modal-close');
        const dotnetVersionSelect = document.getElementById('dotnet-version');
        const aiLibrarySelect = document.getElementById('ai-library');
        const customLibraryInput = document.getElementById('custom-library');
        const aiProviderSelect = document.getElementById('ai-provider');
        const experimentalNotice = document.querySelector('.experimental-notice');

        // Open options modal
        optionsBtn.addEventListener('click', () => {
            this.openOptionsModal();
        });

        // Close options modal
        optionsModalClose.addEventListener('click', () => {
            this.closeOptionsModal();
        });

        // Close modal when clicking outside
        optionsModal.addEventListener('click', (e) => {
            if (e.target === optionsModal) {
                this.closeOptionsModal();
            }
        });

        // Close modal with Escape key
        document.addEventListener('keydown', (e) => {
            if (e.key === 'Escape' && optionsModal.style.display !== 'none') {
                this.closeOptionsModal();
            }
        });

        // Handle custom library input
        aiLibrarySelect.addEventListener('change', () => {
            if (aiLibrarySelect.value === 'Other') {
                customLibraryInput.style.display = 'block';
                customLibraryInput.focus();
            } else {
                customLibraryInput.style.display = 'none';
                customLibraryInput.value = '';
            }
            this.updateAiOptions();
        });

        // Update options when selects change
        [dotnetVersionSelect, aiLibrarySelect, aiProviderSelect].forEach(select => {
            select.addEventListener('change', () => {
                this.updateAiOptions();
            });
        });

        // Update options when custom library input changes
        customLibraryInput.addEventListener('input', () => {
            this.updateAiOptions();
        });
    }

    openOptionsModal() {
        const optionsModal = document.getElementById('options-modal');
        optionsModal.style.display = 'flex';
        optionsModal.setAttribute('aria-hidden', 'false');
        
        // Focus first element
        const firstSelect = document.getElementById('dotnet-version');
        firstSelect.focus();
        
        // Update experimental notice
        this.updateExperimentalNotice();
    }

    closeOptionsModal() {
        const optionsModal = document.getElementById('options-modal');
        optionsModal.style.display = 'none';
        optionsModal.setAttribute('aria-hidden', 'true');
        
        // Return focus to options button
        document.getElementById('options-btn').focus();
    }

    updateAiOptions() {
        const dotnetVersionSelect = document.getElementById('dotnet-version');
        const aiLibrarySelect = document.getElementById('ai-library');
        const customLibraryInput = document.getElementById('custom-library');
        const aiProviderSelect = document.getElementById('ai-provider');

        this.aiOptions = {
            dotnetVersion: dotnetVersionSelect.value,
            aiLibrary: aiLibrarySelect.value === 'Other' ? customLibraryInput.value || 'Other' : aiLibrarySelect.value,
            aiProvider: aiProviderSelect.value
        };

        this.updateExperimentalNotice();
        this.updateOptionsSummary();
    }

    updateExperimentalNotice() {
        const experimentalNotice = document.querySelector('.experimental-notice');
        const dotnetVersionSelect = document.getElementById('dotnet-version');
        const aiProviderSelect = document.getElementById('ai-provider');

        const isExperimental = 
            dotnetVersionSelect.selectedOptions[0]?.dataset.experimental === 'true' ||
            aiProviderSelect.selectedOptions[0]?.dataset.experimental === 'true';

        experimentalNotice.style.display = isExperimental ? 'block' : 'none';
    }

    updateOptionsSummary() {
        const optionsSummary = document.getElementById('options-summary');
        if (optionsSummary) {
            // Create a condensed summary of current options (without model)
            const summary = `${this.aiOptions.dotnetVersion} | ${this.aiOptions.aiLibrary} | Provider: ${this.aiOptions.aiProvider}`;
            optionsSummary.textContent = summary;
        }
    }

    async handleSubmit() {
        const question = this.questionInput.value.trim();
        if (!question || this.isStreaming) return;

        try {
            // Track that a developer started a chat
            this.trackTelemetry('chat_started', { 
                question_length: question.length,
                conversation_length: this.conversationHistory.length,
                session_chat_count: this.getSessionChatCount() + 1
            });
            
            // Increment session chat count
            this.incrementSessionChatCount();

            // Add user message
            this.addMessage('user', question);

            // Clear input and reset height
            this.questionInput.value = '';
            this.questionInput.style.height = 'auto';

            // Hide suggestions temporarily
            this.suggestionsContainer.style.display = 'none';

            // Send message to backend
            await this.sendMessage(question);
        } catch (error) {
            // Handle magic key errors specifically
            if (error.message.includes('Magic key required')) {
                // Show a user-friendly message
                this.addMessage('assistant', '🔑 A magic key is required to use the AI chat feature. Please provide a valid key to continue.');
            } else {
                console.error('Error in handleSubmit:', error);
                this.addMessage('assistant', '❌ Sorry, something went wrong. Please try again.');
            }
        }
    }

    addMessage(role, content, isStreaming = false, spanId = null) {
        const messageDiv = document.createElement('div');
        messageDiv.className = `message ${role}`;
        messageDiv.setAttribute('role', 'article');
        messageDiv.setAttribute('aria-label', `${role} message`);

        const contentDiv = document.createElement('div');
        contentDiv.className = 'message-content';

        if (role === 'user') {
            // Sanitize user input to prevent XSS
            contentDiv.textContent = content;
        } else {
            // For assistant messages, render markdown and apply syntax highlighting
            if (isStreaming) {
                contentDiv.innerHTML = '<div class="loading">Thinking...</div>';
            } else {
                contentDiv.innerHTML = this.sanitizeAndRenderMarkdown(content);
                
                // Add feedback controls for completed assistant messages
                if (spanId) {
                    const feedbackControls = this.createFeedbackControls(spanId);
                    contentDiv.appendChild(feedbackControls);
                }
            }
        }

        messageDiv.appendChild(contentDiv);
        this.chatMessages.appendChild(messageDiv);

        // Remove welcome message if it exists
        const welcomeMessage = this.chatMessages.querySelector('.welcome-message');
        if (welcomeMessage) {
            welcomeMessage.remove();
        }

        // Scroll to bottom
        this.scrollToBottom();

        return contentDiv;
    }

    initializeMarkdownSupport() {
        // Configure marked for security when available
        if (typeof marked !== 'undefined') {
            marked.setOptions({
                breaks: true,
                gfm: true,
                sanitize: false, // We'll sanitize manually
                highlight: function (code, lang) {
                    if (typeof hljs !== 'undefined' && lang && hljs.getLanguage && hljs.getLanguage(lang)) {
                        try {
                            return hljs.highlight(code, { language: lang }).value;
                        } catch (err) { }
                    }
                    if (typeof hljs !== 'undefined' && hljs.highlightAuto) {
                        try {
                            return hljs.highlightAuto(code).value;
                        } catch (err) { }
                    }
                    return code;
                },
                langPrefix: 'hljs language-'
            });
        }
    }

    sanitizeAndRenderMarkdown(content) {
        // Basic HTML sanitization to prevent XSS
        const tempDiv = document.createElement('div');
        
        // Use marked if available, otherwise fall back to basic formatting
        if (typeof marked !== 'undefined' && marked.parse) {
            tempDiv.innerHTML = marked.parse(content);
        } else {
            // Basic markdown-like formatting as fallback
            let formatted = content
                .replace(/```(\w+)?\n([\s\S]*?)\n```/g, '<pre><code class="language-$1">$2</code></pre>')
                .replace(/`([^`]+)`/g, '<code>$1</code>')
                .replace(/\*\*(.*?)\*\*/g, '<strong>$1</strong>')
                .replace(/\*(.*?)\*/g, '<em>$1</em>')
                .replace(/\n/g, '<br>');
            tempDiv.innerHTML = formatted;
        }

        // Remove potentially dangerous elements and attributes
        this.sanitizeElement(tempDiv);

        // Apply syntax highlighting to code blocks if hljs is available
        if (typeof hljs !== 'undefined' && hljs.highlightElement) {
            const codeBlocks = tempDiv.querySelectorAll('pre code');
            codeBlocks.forEach(block => {
                try {
                    hljs.highlightElement(block);
                } catch (err) {
                    console.warn('Syntax highlighting failed:', err);
                }
            });
        }

        return tempDiv.innerHTML;
    }

    sanitizeElement(element) {
        // Remove script tags and event handlers
        const scripts = element.querySelectorAll('script');
        scripts.forEach(script => script.remove());

        // Remove dangerous attributes
        const dangerousAttrs = ['onclick', 'onload', 'onerror', 'onmouseover', 'javascript:'];
        const allElements = element.querySelectorAll('*');

        allElements.forEach(el => {
            // Remove dangerous attributes
            Array.from(el.attributes).forEach(attr => {
                if (dangerousAttrs.some(dangerous =>
                    attr.name.toLowerCase().includes(dangerous.toLowerCase()) ||
                    attr.value.toLowerCase().includes('javascript:')
                )) {
                    el.removeAttribute(attr.name);
                }
            });

            // Only allow safe tags
            const safeTags = ['p', 'br', 'strong', 'em', 'code', 'pre', 'ul', 'ol', 'li', 'h1', 'h2', 'h3', 'h4', 'h5', 'h6', 'blockquote', 'a'];
            if (!safeTags.includes(el.tagName.toLowerCase())) {
                // Replace unsafe tags with spans
                const span = document.createElement('span');
                span.innerHTML = el.innerHTML;
                el.parentNode?.replaceChild(span, el);
            }

            // Ensure links are safe
            if (el.tagName.toLowerCase() === 'a') {
                el.setAttribute('target', '_blank');
                el.setAttribute('rel', 'noopener noreferrer');
                
                // Only allow http/https links
                const href = el.getAttribute('href');
                if (href && !href.match(/^https?:\/\//)) {
                    el.removeAttribute('href');
                }
            }
        });
    }

    initializeMagicKey() {
        // Check URL parameters for magic key (works in both dev and production)
        const urlParams = new URLSearchParams(window.location.search);
        const urlMagicKey = urlParams.get('key');
        
        if (urlMagicKey) {
            // Store the key from URL and remove it from URL for security
            this.storeMagicKey(urlMagicKey);
            // Remove the key from URL without reloading the page
            const url = new URL(window.location);
            url.searchParams.delete('key');
            window.history.replaceState({}, '', url);
            return; // Key loaded from URL, we're done
        }
        
        // In development environment, skip magic key requirement
        if (this.isDevelopmentEnvironment()) {
            this.magicKey = null; // No key needed in development
            console.log('Development environment detected - magic key not required');
            return;
        }
        
        // Check localStorage for existing valid key (production only)
        const storedKeyData = localStorage.getItem('ai_buddy_magic_key');
        if (storedKeyData) {
            try {
                const keyData = JSON.parse(storedKeyData);
                const now = new Date().getTime();
                
                // Check if key is still valid (not expired)
                if (keyData.expiry && now < keyData.expiry) {
                    this.magicKey = keyData.key;
                    console.log('Valid magic key loaded from storage');
                    return;
                } else {
                    // Key expired, remove it
                    localStorage.removeItem('ai_buddy_magic_key');
                    console.log('Stored magic key expired and removed');
                }
            } catch (e) {
                // Invalid stored data, remove it
                localStorage.removeItem('ai_buddy_magic_key');
                console.log('Invalid stored magic key data removed');
            }
        }
        
        // If no valid key found, will prompt user when they try to chat (production only)
        this.magicKey = null;
    }

    storeMagicKey(key) {
        // Store key with 10-day expiration
        const expiryTime = new Date().getTime() + (10 * 24 * 60 * 60 * 1000); // 10 days
        const keyData = {
            key: key,
            expiry: expiryTime
        };
        
        localStorage.setItem('ai_buddy_magic_key', JSON.stringify(keyData));
        this.magicKey = key;
        console.log('Magic key stored successfully');
    }

    async promptForMagicKey() {
        return new Promise((resolve) => {
            // Create modal overlay
            const overlay = document.createElement('div');
            overlay.className = 'magic-key-overlay';

            // Create modal
            const modal = document.createElement('div');
            modal.className = 'magic-key-modal';

            modal.innerHTML = `
                <h2>Early Access Key Required</h2>
                <p>This AI chat feature is currently in early testing. Please enter your magic key to continue.</p>
                <input type="text" id="magic-key-input" placeholder="Enter your magic key">
                <div class="button-container">
                    <button id="magic-key-cancel" class="cancel-btn">Cancel</button>
                    <button id="magic-key-submit" class="submit-btn">Continue</button>
                </div>
            `;

            overlay.appendChild(modal);
            document.body.appendChild(overlay);

            const input = modal.querySelector('#magic-key-input');
            const submitBtn = modal.querySelector('#magic-key-submit');
            const cancelBtn = modal.querySelector('#magic-key-cancel');

            // Focus the input
            input.focus();

            const cleanup = () => {
                document.body.removeChild(overlay);
            };

            // Handle submit
            const handleSubmit = () => {
                const key = input.value.trim();
                if (key) {
                    this.storeMagicKey(key);
                    cleanup();
                    resolve(key);
                } else {
                    input.focus();
                    input.classList.add('error');
                    setTimeout(() => {
                        input.classList.remove('error');
                    }, 2000);
                }
            };

            // Handle cancel
            const handleCancel = () => {
                cleanup();
                resolve(null);
            };

            // Event listeners
            submitBtn.addEventListener('click', handleSubmit);
            cancelBtn.addEventListener('click', handleCancel);
            
            input.addEventListener('keydown', (e) => {
                if (e.key === 'Enter') {
                    e.preventDefault();
                    handleSubmit();
                } else if (e.key === 'Escape') {
                    e.preventDefault();
                    handleCancel();
                }
            });

            // Close on overlay click
            overlay.addEventListener('click', (e) => {
                if (e.target === overlay) {
                    handleCancel();
                }
            });
        });
    }

    async ensureMagicKey() {
        // Skip magic key requirement in development environment
        if (this.isDevelopmentEnvironment()) {
            return 'dev-bypass';
        }
        
        if (!this.magicKey) {
            const key = await this.promptForMagicKey();
            if (!key) {
                throw new Error('Magic key required to use AI chat');
            }
        }
        return this.magicKey;
    }

    async sendMessage(question) {
        this.isStreaming = true;
        const submitBtn = document.querySelector('.send-btn');
        submitBtn.disabled = true;

        // Add loading message
        const assistantMessageContent = this.addMessage('assistant', '', true);

        try {
            // Ensure magic key is available
            await this.ensureMagicKey();
            
            const response = await fetch(`${this.apiBaseUrl}/chat`, {
                method: 'POST',
                headers: {
                    'Content-Type': 'application/json',
                },
                body: JSON.stringify({
                    message: question,
                    history: this.conversationHistory,
                    filters: this.aiOptions,
                    magic_key: this.magicKey
                })
            });
            
            if (!response.ok) {
                // Handle magic key validation errors specifically
                if (response.status === 401 || response.status === 403) {
                    const errorData = await response.json().catch(() => ({ detail: 'Magic key validation failed' }));
                    
                    // Remove invalid key from storage
                    localStorage.removeItem('ai_buddy_magic_key');
                    this.magicKey = null;
                    
                    // Show error and prompt for new key
                    assistantMessageContent.innerHTML = `
                        <div class="error-message">
                            <p>🔑 ${errorData.detail}</p>
                            <p>Please try again with a valid magic key.</p>
                        </div>
                    `;
                    return;
                }
                throw new Error(`HTTP error! status: ${response.status}`);
            }
            
            // Add to conversation history
            this.conversationHistory.push({ role: 'user', content: question });
            
            // Handle streaming response
            await this.handleStreamingResponse(response, assistantMessageContent);

            // Update conversation history
            this.conversationHistory.push(
                { role: 'user', content: question },
                { role: 'assistant', content: assistantMessageContent.textContent }
            );

            // Generate follow-up suggestions
            //this.generateFollowUpSuggestions(assistantMessageContent.textContent);
            
            /*if (response.headers.get('content-type')?.includes('text/plain')) {
                await this.handleStreamingResponse(response, assistantMessageContent);
            } else {
                // Handle non-streaming response
                const data = await response.json();
                const content = data.response || data.content || 'Sorry, I received an empty response.';
                assistantMessageContent.innerHTML = this.sanitizeAndRenderMarkdown(content);
                
                // Add to conversation history
                this.conversationHistory.push({ role: 'assistant', content: content });
            }*/
        } catch (error) {
            console.error('Error sending message:', error);
            assistantMessageContent.innerHTML = `
                <div class="error-message">
                    <p>Sorry, I encountered an error while processing your request. Please try again.</p>
                    <small>Error: ${error.message}</small>
                </div>
            `;
        } finally {
            this.isStreaming = false;
            submitBtn.disabled = false;
            this.questionInput.focus();
        }
    }

    async handleStreamingResponse(response, contentElement) {
        const reader = response.body.getReader();
        const decoder = new TextDecoder();
        let buffer = '';
        let fullContent = '';
        let spanId = null;

        try {
            while (true) {
                const { done, value } = await reader.read();

                if (done) break;

                buffer += decoder.decode(value, { stream: true });

                // Process complete JSON-L lines
                const lines = buffer.split('\n');
                buffer = lines.pop(); // Keep incomplete line in buffer

                for (const line of lines) {
                    if (line.trim()) {
                        try {
                            const data = JSON.parse(line);

                            if (data.type === 'metadata' && data.span_id) {
                                spanId = data.span_id;
                                this.currentSpanId = spanId;
                            } else if (data.type === 'content') {
                                fullContent += data.content;
                                contentElement.innerHTML = this.sanitizeAndRenderMarkdown(fullContent);

                                const codeBlocks = contentElement.querySelectorAll('pre code:not(.hljs)');
                                codeBlocks.forEach(block => {
                                    hljs.highlightElement(block);
                                });

                                this.scrollToBottom();
                            } else if (data.type === 'error') {
                                throw new Error(data.message);
                            }
                        } catch (parseError) {
                            console.warn('Failed to parse JSON line:', line, parseError);
                        }
                    }
                }
            }

            // Process any remaining buffer content
            if (buffer.trim()) {
                try {
                    const data = JSON.parse(buffer);
                    if (data.type === 'content') {
                        fullContent += data.content;
                        contentElement.innerHTML = this.sanitizeAndRenderMarkdown(fullContent);
                    }
                } catch (parseError) {
                    console.warn('Failed to parse remaining buffer:', buffer, parseError);
                }
            }

            // Add final response to conversation history
            if (fullContent) {
                this.conversationHistory.push({ role: 'assistant', content: fullContent });
                
<<<<<<< HEAD
=======
                // Streaming is complete, add feedback controls if we have a span ID
                if (spanId) {
                    const feedbackControls = this.createFeedbackControls(spanId);
                    contentElement.appendChild(feedbackControls);
                } else {
                    console.warn('Cannot add feedback controls - spanId:', spanId, 'parentElement:', contentElement.parentElement);
                }

>>>>>>> 176bda60
                // Track chat response received
                this.trackTelemetry('chat_response_received', {
                    response_length: fullContent.length,
                    conversation_length: this.conversationHistory.length,
                    has_links: /\[.*?\]\(https?:\/\/.*?\)/.test(fullContent) || /\[.*?\]\(www\..*?\)/.test(fullContent),
<<<<<<< HEAD
                    session_chat_count: this.getSessionChatCount()
=======
                    session_chat_count: this.getSessionChatCount(),
                    span_id: spanId
>>>>>>> 176bda60
                });
                
                // Add click tracking to all links in the response
                this.addLinkClickTracking(contentElement);
            }

        } catch (error) {
            console.error('Streaming error:', error);
            contentElement.innerHTML = `
                <div class="error-message">
                    <p>Error during streaming response: ${error.message}</p>
                </div>
            `;
        }
    }

    addLinkClickTracking(contentElement) {
        // Add click tracking to all links in the chat response
        const links = contentElement.querySelectorAll('a[href]');
        links.forEach((link, index) => {
            link.addEventListener('click', () => {
                this.trackTelemetry('chat_link_clicked', {
                    url: link.href,
                    link_text: link.textContent.trim(),
                    link_index: index,
                    conversation_length: this.conversationHistory.length,
                    session_chat_count: this.getSessionChatCount()
                });
            });
        });
        
        // Track if user interacts with the response (clicks, selects text, etc.)
        let hasInteracted = false;
        const trackInteraction = () => {
            if (!hasInteracted) {
                hasInteracted = true;
                this.trackTelemetry('chat_response_interacted', {
                    conversation_length: this.conversationHistory.length,
                    session_chat_count: this.getSessionChatCount()
                });
            }
        };
        
        contentElement.addEventListener('click', trackInteraction);
        contentElement.addEventListener('mouseup', trackInteraction); // For text selection
        
        // Track if user does not interact with response after a timeout
        setTimeout(() => {
            if (!hasInteracted) {
                this.trackTelemetry('chat_response_not_interacted', {
                    conversation_length: this.conversationHistory.length,
                    session_chat_count: this.getSessionChatCount()
                });
            }
        }, 30000); // 30 second timeout
    }
    
    generateFollowUpSuggestions(assistantResponse) {
        // Simple follow-up suggestion generation based on response content
        const suggestions = [];

        if (assistantResponse.toLowerCase().includes('class')) {
            suggestions.push('Can you show me an example?');
            suggestions.push('What about inheritance?');
        } else if (assistantResponse.toLowerCase().includes('exception')) {
            suggestions.push('What are best practices for exception handling?');
            suggestions.push('How do I create custom exceptions?');
        } else if (assistantResponse.toLowerCase().includes('async')) {
            suggestions.push('How does Task.Run differ from async/await?');
            suggestions.push('What about cancellation tokens?');
        } else {
            suggestions.push('Can you explain this further?');
            suggestions.push('Show me a practical example');
            suggestions.push('What are common mistakes to avoid?');
        }

        this.updateSuggestions(suggestions.slice(0, 3));
    }

    loadDefaultSuggestions() {
        const defaultSuggestions = [
            'How do I create a class in C#?',
            'What are the differences between var and explicit types?',
            'How do I handle exceptions in C#?'
        ];
        this.updateSuggestions(defaultSuggestions);
    }
    
    updateSuggestions(suggestions) {
        this.suggestionsContainer.innerHTML = '';
        
        suggestions.forEach(suggestion => {
            const button = document.createElement('button');
            button.className = 'suggestion-btn';
            button.textContent = suggestion;
            button.dataset.suggestion = suggestion;
            button.setAttribute('tabindex', '0');
            button.setAttribute('aria-label', `Suggestion: ${suggestion}`);
            
            this.suggestionsContainer.appendChild(button);
        });
        
        this.suggestionsContainer.style.display = 'block';
    }
    
    startNewChat() {
        // Clear conversation history
        this.conversationHistory = [];
        
        // Clear chat messages
        this.chatMessages.innerHTML = `
            <div class="welcome-message">
                <h2>Welcome to C# AI Buddy!</h2>
                <p>Ask me anything about C# programming, and I'll help you out.</p>
            </div>
        `;
        
        // Reset suggestions
        this.loadDefaultSuggestions();
        
        // Announce to screen readers
        const announcement = document.createElement('div');
        announcement.setAttribute('aria-live', 'polite');
        announcement.setAttribute('aria-atomic', 'true');
        announcement.className = 'sr-only';
        announcement.textContent = 'Started new chat conversation';
        document.body.appendChild(announcement);

        setTimeout(() => {
            document.body.removeChild(announcement);
        }, 1000);

        // Focus input
        this.questionInput.focus();
    }
    
    scrollToBottom() {
        this.chatMessages.scrollTop = this.chatMessages.scrollHeight;
    }
}

<<<<<<< HEAD
=======
    initializeFeedback() {
        // Get feedback modal elements
        this.feedbackModal = document.getElementById('feedback-modal');
        this.feedbackModalClose = document.getElementById('feedback-modal-close');
        this.feedbackCancel = document.getElementById('feedback-cancel');
        this.feedbackSubmit = document.getElementById('feedback-submit');
        this.feedbackType = document.getElementById('feedback-type');
        this.feedbackComment = document.getElementById('feedback-comment');

        // Initialize event listeners
        this.feedbackModalClose.addEventListener('click', () => this.closeFeedbackModal());
        this.feedbackCancel.addEventListener('click', () => this.closeFeedbackModal());
        this.feedbackSubmit.addEventListener('click', () => this.submitFeedback());

        // Close modal on backdrop click
        this.feedbackModal.addEventListener('click', (e) => {
            if (e.target === this.feedbackModal) {
                this.closeFeedbackModal();
            }
        });

        // Close modal on escape key
        document.addEventListener('keydown', (e) => {
            if (e.key === 'Escape' && this.feedbackModal.classList.contains('show')) {
                this.closeFeedbackModal();
            }
        });

        // Current feedback state
        this.currentFeedback = null;
    }

    createFeedbackControls(spanId) {
        const controls = document.createElement('div');
        controls.className = 'feedback-controls';

        // Thumbs up button
        const thumbsUp = document.createElement('button');
        thumbsUp.className = 'feedback-btn';
        thumbsUp.setAttribute('aria-label', 'Rate response as helpful');
        thumbsUp.innerHTML = `
            <svg viewBox="0 0 24 24" fill="none" stroke="currentColor" stroke-width="2">
                <path d="M7 10v12M15 5.88 14 10h5.83a2 2 0 0 1 1.92 2.56l-2.33 8A2 2 0 0 1 17.5 22H4a2 2 0 0 1-2-2v-8a2 2 0 0 1 2-2h2.76a2 2 0 0 0 1.79-1.11L12 2h0a3.13 3.13 0 0 1 3 3.88Z"/>
            </svg>
        `;
        thumbsUp.addEventListener('click', () => this.openFeedbackModal(spanId, 'thumbs_up', thumbsUp));

        // Thumbs down button
        const thumbsDown = document.createElement('button');
        thumbsDown.className = 'feedback-btn';
        thumbsDown.setAttribute('aria-label', 'Rate response as not helpful');
        thumbsDown.innerHTML = `
            <svg viewBox="0 0 24 24" fill="none" stroke="currentColor" stroke-width="2">
                <path d="M17 14V2M9 18.12 10 14H4.17a2 2 0 0 1-1.92-2.56l2.33-8A2 2 0 0 1 6.5 2H20a2 2 0 0 1 2 2v8a2 2 0 0 1-2 2h-2.76a2 2 0 0 0-1.79 1.11L12 22h0a3.13 3.13 0 0 1-3-3.88Z"/>
            </svg>
        `;
        thumbsDown.addEventListener('click', () => this.openFeedbackModal(spanId, 'thumbs_down', thumbsDown));

        controls.appendChild(thumbsUp);
        controls.appendChild(thumbsDown);

        return controls;
    }

    openFeedbackModal(spanId, feedbackType, buttonElement) {
        this.currentFeedback = {
            spanId,
            feedbackType,
            buttonElement
        };

        // Set feedback type display
        const isPositive = feedbackType === 'thumbs_up';
        this.feedbackType.innerHTML = `
            <svg viewBox="0 0 24 24" fill="none" stroke="currentColor" stroke-width="2">
                ${isPositive ? 
                    '<path d="M7 10v12M15 5.88 14 10h5.83a2 2 0 0 1 1.92 2.56l-2.33 8A2 2 0 0 1 17.5 22H4a2 2 0 0 1-2-2v-8a2 2 0 0 1 2-2h2.76a2 2 0 0 0 1.79-1.11L12 2h0a3.13 3.13 0 0 1 3 3.88Z"/>' :
                    '<path d="M17 14V2M9 18.12 10 14H4.17a2 2 0 0 1-1.92-2.56l2.33-8A2 2 0 0 1 6.5 2H20a2 2 0 0 1 2 2v8a2 2 0 0 1-2 2h-2.76a2 2 0 0 0-1.79 1.11L12 22h0a3.13 3.13 0 0 1-3-3.88Z"/>'
                }
            </svg>
            <span>${isPositive ? 'This response was helpful' : 'This response was not helpful'}</span>
        `;

        // Clear previous comment
        this.feedbackComment.value = '';

        // Show modal
        this.feedbackModal.classList.add('show');
        this.feedbackModal.setAttribute('aria-hidden', 'false');
        this.feedbackComment.focus();
    }

    closeFeedbackModal() {
        this.feedbackModal.classList.remove('show');
        this.feedbackModal.setAttribute('aria-hidden', 'true');
        this.currentFeedback = null;
    }

    async submitFeedback() {
        if (!this.currentFeedback) return;

        const { spanId, feedbackType, buttonElement } = this.currentFeedback;
        const comment = this.feedbackComment.value.trim();

        // Disable submit button during request
        this.feedbackSubmit.disabled = true;
        this.feedbackSubmit.textContent = 'Submitting...';

        try {
            const response = await fetch(`${this.apiBaseUrl}/feedback`, {
                method: 'POST',
                headers: {
                    'Content-Type': 'application/json',
                },
                body: JSON.stringify({
                    span_id: spanId,
                    feedback_type: feedbackType,
                    comment: comment || null
                })
            });

            if (!response.ok) {
                throw new Error(`HTTP error! status: ${response.status}`);
            }

            const result = await response.json();
            
            if (result.success) {
                // Mark button as selected
                buttonElement.classList.add('selected');
                
                // Track feedback submission
                if (this.trackTelemetry) {
                    this.trackTelemetry('feedback_submitted', {
                        span_id: spanId,
                        feedback_type: feedbackType,
                        has_comment: !!comment
                    });
                }

                this.closeFeedbackModal();
            } else {
                throw new Error(result.message || 'Failed to submit feedback');
            }

        } catch (error) {
            console.error('Error submitting feedback:', error);
            alert('Failed to submit feedback. Please try again.');
        } finally {
            // Re-enable submit button
            this.feedbackSubmit.disabled = false;
            this.feedbackSubmit.textContent = 'Submit Feedback';
        }
    }
}

>>>>>>> 176bda60
class NewsApp {
    constructor(apiBaseUrl, trackTelemetry) {
        this.apiBaseUrl = apiBaseUrl;
        this.newsCurrentPage = 1;
        this.newsSearchQuery = '';
        this.newsPageSize = 20;
        this.newsInitialized = false;
        this.trackTelemetry = trackTelemetry;
        
        // DOM elements (will be set during initialization)
        this.newsSearchInput = null;
        this.newsClearSearchBtn = null;
        this.newsSearchBtn = null;
        this.newsLoading = null;
        this.newsFeed = null;
        this.newsNoResults = null;
        this.newsPagination = null;
        this.newsSearchTimeout = null;
    }

    initialize() {
        if (this.newsInitialized) return;
        
        // Get DOM elements
        this.newsSearchInput = document.getElementById('news-search');
        this.newsClearSearchBtn = document.getElementById('news-clear-search-btn');
        this.newsSearchBtn = document.getElementById('news-search-btn');
        this.newsLoading = document.getElementById('news-loading');
        this.newsFeed = document.getElementById('news-feed');
        this.newsNoResults = document.getElementById('news-no-results');
        this.newsPagination = document.getElementById('news-pagination');
        
        // Setup event listeners
        this.newsSearchInput.addEventListener('input', () => {
            this.debounceNewsSearch();
        });
        
        this.newsClearSearchBtn.addEventListener('click', () => {
            this.clearNewsSearch();
        });
        
        this.newsSearchBtn.addEventListener('click', () => {
            this.performNewsSearch();
        });
        
        // Load initial news
        this.loadNews();
        this.newsInitialized = true;
    }

    debounceNewsSearch() {
        clearTimeout(this.newsSearchTimeout);
        this.newsSearchTimeout = setTimeout(() => {
            this.performNewsSearch();
        }, 500);
        
        // Show/hide clear button
        if (this.newsSearchInput.value.trim()) {
            this.newsClearSearchBtn.style.display = 'block';
        } else {
            this.newsClearSearchBtn.style.display = 'none';
        }
    }

    performNewsSearch() {
        this.newsSearchQuery = this.newsSearchInput.value.trim();
        this.newsCurrentPage = 1;
        this.loadNews();
    }

    clearNewsSearch() {
        this.newsSearchInput.value = '';
        this.newsClearSearchBtn.style.display = 'none';
        this.newsSearchQuery = '';
        this.newsCurrentPage = 1;
        this.loadNews();
    }

    async loadNews() {
        try {
            this.showNewsLoading();
            
            // Build query parameters
            const params = new URLSearchParams({
                page: this.newsCurrentPage.toString(),
                page_size: this.newsPageSize.toString()
            });
            
            if (this.newsSearchQuery) {
                params.append('search', this.newsSearchQuery);
            }
            
            const response = await fetch(`${this.apiBaseUrl}/news?${params}`);
            
            if (!response.ok) {
                throw new Error(`HTTP error! status: ${response.status}`);
            }
            
            const data = await response.json();
            this.renderNews(data);
            this.renderNewsPagination(data);
            
        } catch (error) {
            console.error('Error loading news:', error);
            this.showNewsError();
        } finally {
            this.hideNewsLoading();
        }
    }

    showNewsLoading() {
        this.newsLoading.style.display = 'flex';
        this.newsFeed.style.display = 'none';
        this.newsNoResults.style.display = 'none';
        this.newsPagination.style.display = 'none';
    }

    hideNewsLoading() {
        this.newsLoading.style.display = 'none';
    }

    showNewsError() {
        this.newsFeed.innerHTML = `
            <div class="error-message">
                <h3>Unable to load news</h3>
                <p>Please try again later.</p>
            </div>
        `;
        this.newsFeed.style.display = 'block';
    }

    renderNews(data) {
        if (!data.news || data.news.length === 0) {
            this.newsFeed.style.display = 'none';
            this.newsNoResults.style.display = 'block';
          
            // Track no results for news search
            if (this.newsSearchQuery) {
                this.trackTelemetry('news_search_no_results', {
                    search_query: this.newsSearchQuery,
                    current_page: this.newsCurrentPage
                });
            }
            return;
        }

        this.newsFeed.innerHTML = '';
        this.newsFeed.style.display = 'flex';
        this.newsNoResults.style.display = 'none';

        data.news.forEach(item => {
            const newsCard = this.createNewsCard(item);
          
            // Track successful news search results
            if (this.newsSearchQuery && data.news.length > 0) {
                this.trackTelemetry('news_search_results_found', {
                    search_query: this.newsSearchQuery,
                    results_count: data.news.length,
                    current_page: this.newsCurrentPage
                });
            }
            this.newsFeed.appendChild(newsCard);
        });
    }

    createNewsCard(item) {
        const card = document.createElement('div');
        card.className = 'news-item';
        card.setAttribute('tabindex', '0');
        card.setAttribute('role', 'button');
        card.setAttribute('aria-label', `Read news article: ${this.escapeHtml(item.title)}`);

        const publishedDate = this.formatDate(item.published_date);
        
        card.innerHTML = `
            <div class="news-item-header">
                <div class="news-item-title">
                    <h3>${this.escapeHtml(item.title)}</h3>
                </div>
                <div class="news-item-meta">
                    <span class="news-item-source">${this.escapeHtml(item.source)}</span>
                    <span class="news-item-date">${publishedDate}</span>
                    ${item.author ? `<span class="news-item-author">by ${this.escapeHtml(item.author)}</span>` : ''}
                </div>
            </div>
            <div class="news-item-summary">${this.escapeHtml(item.summary)}</div>
        `;

        card.addEventListener('click', () => {
            window.open(item.url, '_blank', 'noopener,noreferrer');
            this.trackTelemetry('news_item_clicked', {
                    url: item.url,
                    title: item.title,
                    source: item.source,
                    search_query: this.newsSearchQuery || null,
                    current_page: this.newsCurrentPage
                });
        });

        return card;
    }

    renderNewsPagination(data) {
        if (data.pages <= 1) {
            this.newsPagination.style.display = 'none';
            return;
        }

        this.newsPagination.innerHTML = '';
        this.newsPagination.style.display = 'flex';
        
        // Previous button
        const prevBtn = document.createElement('button');
        prevBtn.className = 'pagination-btn';
        prevBtn.textContent = '« Previous';
        prevBtn.disabled = data.page === 1;
        prevBtn.addEventListener('click', () => {
            if (data.page > 1) {
                this.newsCurrentPage = data.page - 1;
                this.loadNews();
            }
        });
        this.newsPagination.appendChild(prevBtn);
        
        // Page numbers (show max 5 pages)
        const maxVisiblePages = 5;
        const startPage = Math.max(1, data.page - Math.floor(maxVisiblePages / 2));
        const endPage = Math.min(data.pages, startPage + maxVisiblePages - 1);
        
        for (let i = startPage; i <= endPage; i++) {
            const pageBtn = document.createElement('button');
            pageBtn.className = 'pagination-btn';
            pageBtn.textContent = i.toString();
            
            if (i === data.page) {
                pageBtn.classList.add('active');
            }
            
            pageBtn.addEventListener('click', () => {
                this.newsCurrentPage = i;
                this.loadNews();
            });
            
            this.newsPagination.appendChild(pageBtn);
        }
        
        // Info
        const info = document.createElement('div');
        info.className = 'pagination-info';
        info.textContent = `${data.page} of ${data.pages} (${data.total} articles)`;
        this.newsPagination.appendChild(info);
        
        // Next button
        const nextBtn = document.createElement('button');
        nextBtn.className = 'pagination-btn';
        nextBtn.textContent = 'Next »';
        nextBtn.disabled = data.page === data.pages;
        nextBtn.addEventListener('click', () => {
            if (data.page < data.pages) {
                this.newsCurrentPage = data.page + 1;
                this.loadNews();
            }
        });
        this.newsPagination.appendChild(nextBtn);
    }

    formatDate(dateString) {
        try {
            const date = new Date(dateString);
            return date.toLocaleDateString('en-US', {
                year: 'numeric',
                month: 'short',
                day: 'numeric'
            });
        } catch (error) {
            return dateString;
        }
    }

    escapeHtml(text) {
        if (!text) return '';
        const div = document.createElement('div');
        div.textContent = text;
        return div.innerHTML;
    }
}

class SamplesGallery {

    constructor(apiBaseUrl = null, trackTelemetry) {
        this.trackTelemetry = trackTelemetry;
        this.apiBaseUrl = apiBaseUrl;
        this.samplesGrid = document.getElementById('samples-grid');
        this.samplesSearch = document.getElementById('samples-search');
        this.searchBtn = document.getElementById('search-btn');
        this.clearSearchBtn = document.getElementById('clear-search-btn');
        this.sortSelect = document.getElementById('sort-select');
        this.filtersToggle = document.getElementById('filters-toggle');
        this.filtersPanel = document.getElementById('filters-panel');
        this.tagFilters = document.getElementById('tag-filters');
        this.clearFiltersBtn = document.getElementById('clear-filters');
        this.pagination = document.getElementById('pagination');
        this.loadingSpinner = document.getElementById('samples-loading');
        this.noResults = document.getElementById('no-results');
        this.sampleModal = document.getElementById('sample-modal');
        this.modalClose = document.getElementById('modal-close');
        this.modalSampleDetails = document.getElementById('modal-sample-details');

        this.currentPage = 1;
        this.currentSearch = '';
        this.currentSort = 'alphabetical';
        this.currentFilters = [];
        this.availableTags = [];
        this.currentSample = null;

        this.initializeEventListeners();
<<<<<<< HEAD
        this.loadSamples(); // Load samples from API
=======
        this.loadMockData(); // Load mock data for demonstration
>>>>>>> 176bda60
    }

    initializeEventListeners() {
        // Search functionality
        this.samplesSearch.addEventListener('input', () => {
            this.updateClearSearchButton();
            this.debounceSearch();
        });

        this.searchBtn.addEventListener('click', () => {
            this.performSearch();
        });

        // Clear search functionality
        this.clearSearchBtn.addEventListener('click', () => {
            this.clearSearch();
        });

        this.samplesSearch.addEventListener('keydown', (e) => {
            if (e.key === 'Enter') {
                this.performSearch();
            } else if (e.key === 'Escape') {
                this.clearSearch();
            }
        });

        // Sort functionality (disabled - not implemented in API yet)
        this.sortSelect.addEventListener('change', () => {
            this.currentSort = this.sortSelect.value;
            this.currentPage = 1;
            this.loadSamples();
        });

        // Filters
        this.filtersToggle.addEventListener('click', () => {
            this.toggleFilters();
        });

        this.clearFiltersBtn.addEventListener('click', () => {
            this.clearAllFilters();
        });

        // Modal
        this.modalClose.addEventListener('click', () => {
            this.closeSampleModal();
        });

        this.sampleModal.addEventListener('click', (e) => {
            if (e.target === this.sampleModal) {
                this.closeSampleModal();
            }
        });

        // Keyboard navigation for modal
        document.addEventListener('keydown', (e) => {
            if (e.key === 'Escape' && this.sampleModal.style.display !== 'none') {
                this.closeSampleModal();
            }
        });

        // Outside click to close filters
        document.addEventListener('click', (e) => {
            if (!this.filtersToggle.contains(e.target) && !this.filtersPanel.contains(e.target)) {
                this.filtersPanel.style.display = 'none';
            }
        });
    }

    debounceSearch() {
        clearTimeout(this.searchTimeout);
        this.searchTimeout = setTimeout(() => {
            this.performSearch();
        }, 500);
    }

    performSearch() {
        this.currentSearch = this.samplesSearch.value.trim();
        this.currentPage = 1;
        this.loadSamples();
    }

    clearSearch() {
        this.samplesSearch.value = '';
        this.currentSearch = '';
        this.updateClearSearchButton();
        this.currentPage = 1;
        this.loadSamples();
    }

    updateClearSearchButton() {
        const hasText = this.samplesSearch.value.trim().length > 0;
        this.clearSearchBtn.style.display = hasText ? 'block' : 'none';
    }

    toggleFilters() {
        const isVisible = this.filtersPanel.style.display !== 'none';
        this.filtersPanel.style.display = isVisible ? 'none' : 'block';
    }

    async loadSamples() {
        try {
            this.showSamplesLoading();
            
            // Build query parameters
            const params = new URLSearchParams({
                page: this.currentPage.toString(),
                page_size: '20'
            });
            
            if (this.currentSearch) {
                params.append('search', this.currentSearch);
            }
            
            if (this.currentFilters.length > 0) {
                params.append('tags', this.currentFilters.join(','));
            }
            
            const response = await fetch(`${this.apiBaseUrl}/samples?${params}`);
            
            if (!response.ok) {
                throw new Error(`HTTP error! status: ${response.status}`);
            }
            
            const data = await response.json();
            
            if (data.samples.length === 0) {
                this.showNoResults();
                this.trackTelemetry('search_no_results', { 
                    query: this.currentSearch, 
                    filters: this.currentFilters,
                    page: this.currentPage
                });
            } else {
                this.renderSamples(data.samples);
                this.renderPagination(data);
            }
            
            // Load available tags if we haven't already
            if (this.availableTags.length === 0) {
                await this.loadAvailableTags();
            }
            
        } catch (error) {
            console.error('Error loading samples:', error);
            this.showSamplesError();
        } finally {
            this.hideSamplesLoading();
        }
    }

    async loadAvailableTags() {
        try {
            const response = await fetch(`${this.apiBaseUrl}/samples/tags`);
            
            if (!response.ok) {
                throw new Error(`HTTP error! status: ${response.status}`);
            }
            
            const data = await response.json();
            this.availableTags = data.tags || [];
            this.renderTagFilters();
            
        } catch (error) {
            console.error('Error loading available tags:', error);
            // Fallback to empty tags array
            this.availableTags = [];
            this.renderTagFilters();
        }
    }

    showSamplesLoading() {
        this.loadingSpinner.style.display = 'flex';
        this.samplesGrid.style.display = 'none';
        this.noResults.style.display = 'none';
        this.pagination.style.display = 'none';
    }

    hideSamplesLoading() {
        this.loadingSpinner.style.display = 'none';
    }

<<<<<<< HEAD
    showSamplesError() {
        this.samplesGrid.innerHTML = `
            <div class="error-message">
                <h3>Unable to load samples</h3>
                <p>Please try again later.</p>
            </div>
        `;
        this.samplesGrid.style.display = 'block';
=======
        if (filteredSamples.length === 0) {
            this.showNoResults();
            this.chatApp.trackTelemetry('search_no_results', { 
                query: this.currentSearch, 
                filters: this.currentFilters 
            });
        } else {
            this.renderSamples(filteredSamples);
            this.renderPagination({
                samples: filteredSamples,
                total: filteredSamples.length,
                page: 1,
                pages: 1,
                page_size: 20
            });
        }
>>>>>>> 176bda60
    }

    renderTagFilters() {
        this.tagFilters.innerHTML = '';
        
        this.availableTags.forEach(tag => {
            const button = document.createElement('button');
            button.className = 'tag-filter';
            button.textContent = tag;
            button.dataset.tag = tag;
            
            if (this.currentFilters.includes(tag)) {
                button.classList.add('active');
            }
            
            button.addEventListener('click', () => {
                this.toggleTagFilter(tag);
            });
            
            this.tagFilters.appendChild(button);
        });
    }

    toggleTagFilter(tag) {
        if (this.currentFilters.includes(tag)) {
            this.currentFilters = this.currentFilters.filter(t => t !== tag);
        } else {
            this.currentFilters.push(tag);
        }
        
        this.currentPage = 1;
        this.renderTagFilters();
        this.loadSamples();
        
        // Track filter usage
        this.trackTelemetry('filter_used', { filter: tag, action: this.currentFilters.includes(tag) ? 'add' : 'remove' });
    }

    clearAllFilters() {
        this.currentFilters = [];
        this.renderTagFilters();
        this.currentPage = 1;
        this.loadSamples();
    }

    showNoResults() {
        this.noResults.style.display = 'flex';
        this.samplesGrid.style.display = 'none';
        this.pagination.style.display = 'none';
    }

    renderSamples(samples) {
        this.samplesGrid.innerHTML = '';
        this.samplesGrid.style.display = 'grid';
        this.noResults.style.display = 'none';
        
        samples.forEach(sample => {
            const card = this.createSampleCard(sample);
            this.samplesGrid.appendChild(card);
        });
    }

    createSampleCard(sample) {
        const card = document.createElement('div');
        card.className = 'sample-card';
        card.setAttribute('tabindex', '0');
        card.setAttribute('role', 'button');
        card.setAttribute('aria-label', `View details for ${sample.title}`);
             
        card.innerHTML = `
            <h3 class="sample-title">${this.escapeHtml(sample.title)}</h3>
            <div class="sample-author">by ${this.escapeHtml(sample.author)}</div>
            <div class="sample-description">${this.escapeHtml(sample.description)}</div>
            <div class="sample-tags">
                ${sample.tags.map(tag => `
                    <span class="sample-tag ${tag === 'msft' ? 'msft' : ''}">${this.escapeHtml(tag)}</span>
                `).join('')}
            </div>
        `;
        
        card.addEventListener('click', () => {
            this.openSampleModal(sample);
        });
        
        card.addEventListener('keydown', (e) => {
            if (e.key === 'Enter' || e.key === ' ') {
                e.preventDefault();
                this.openSampleModal(sample);
            }
        });
        
        return card;
    }

    escapeHtml(text) {
        const div = document.createElement('div');
        div.textContent = text;
        return div.innerHTML;
    }

    renderPagination(data) {
        if (data.pages <= 1) {
            this.pagination.style.display = 'none';
            return;
        }

        this.pagination.innerHTML = '';
        this.pagination.style.display = 'flex';
        
        // Previous button
        const prevBtn = document.createElement('button');
        prevBtn.className = 'pagination-btn';
        prevBtn.textContent = '« Previous';
        prevBtn.disabled = data.page === 1;
        prevBtn.addEventListener('click', () => {
            if (data.page > 1) {
                this.currentPage = data.page - 1;
                this.loadSamples();
            }
        });
        this.pagination.appendChild(prevBtn);
        
        // Page numbers (show max 5 pages)
        const maxVisiblePages = 5;
        const startPage = Math.max(1, data.page - Math.floor(maxVisiblePages / 2));
        const endPage = Math.min(data.pages, startPage + maxVisiblePages - 1);
        
        for (let i = startPage; i <= endPage; i++) {
            const pageBtn = document.createElement('button');
            pageBtn.className = 'pagination-btn';
            pageBtn.textContent = i.toString();
            
            if (i === data.page) {
                pageBtn.classList.add('active');
            }
            
            pageBtn.addEventListener('click', () => {
                this.currentPage = i;
                this.loadSamples();
            });
            
            this.pagination.appendChild(pageBtn);
        }
        
        // Info
        const info = document.createElement('div');
        info.className = 'pagination-info';
        info.textContent = `${data.page} of ${data.pages} (${data.total} samples)`;
        this.pagination.appendChild(info);
        
        // Next button
        const nextBtn = document.createElement('button');
        nextBtn.className = 'pagination-btn';
        nextBtn.textContent = 'Next »';
        nextBtn.disabled = data.page === data.pages;
        nextBtn.addEventListener('click', () => {
            if (data.page < data.pages) {
                this.currentPage = data.page + 1;
                this.loadSamples();
            }
        });
        this.pagination.appendChild(nextBtn);
    }

    openSampleModal(sample) {
        this.currentSample = sample;
        
        // Track sample view
        this.trackTelemetry('sample_viewed', { sample_id: sample.id, title: sample.title });
        
        this.renderSampleModal(sample);
        this.sampleModal.style.display = 'flex';
        this.sampleModal.setAttribute('aria-hidden', 'false');
        this.modalClose.focus();
    }

    renderSampleModal(sample) {
        this.modalSampleDetails.innerHTML = `
            <div class="sample-detail-header">
                <h3>${this.escapeHtml(sample.title)}</h3>
            </div>
            
            <div class="sample-detail-description">
                ${this.escapeHtml(sample.description)}
            </div>
            
            <div class="sample-detail-meta">
                <div class="meta-item">
                    <div class="meta-label">Author</div>
                    <div class="meta-value">
                        <a href="${this.escapeHtml(sample.authorUrl)}" target="_blank" rel="noopener noreferrer">
                            ${this.escapeHtml(sample.author)}
                        </a>
                    </div>
                </div>
                
                <div class="meta-item">
                    <div class="meta-label">Source</div>
                    <div class="meta-value">
                        <a href="${this.escapeHtml(sample.source)}" target="_blank" rel="noopener noreferrer">
                            View on GitHub
                        </a>
                    </div>
                </div>
                
                <div class="meta-item">
                    <div class="meta-label">Tags</div>
                    <div class="meta-value">
                        ${sample.tags.map(tag => `<span class="sample-tag ${tag === 'msft' ? 'msft' : ''}">${this.escapeHtml(tag)}</span>`).join(' ')}
                    </div>
                </div>
            </div>
            
            <div class="clone-instructions">
                <button class="copy-btn" onclick="navigator.clipboard?.writeText?.('git clone ${this.escapeHtml(sample.source)}')">Copy</button>
                <div>git clone ${this.escapeHtml(sample.source)}</div>
            </div>
        `;
        
        // Add external link tracking
        this.modalSampleDetails.querySelectorAll('a[target="_blank"]').forEach(link => {
            link.addEventListener('click', () => {
                const linkType = link.href.includes(sample.authorUrl) ? 'author' : 'source';
                
                // Mark that source links were viewed for this sample
                if (linkType === 'source') {
                    sample._viewedSourceLinks = true;
                }
                
                this.trackTelemetry('external_click', { 
                    url: link.href, 
                    sample_id: sample.id,
                    link_type: linkType
                });
            });
        });
    }

    closeSampleModal() {
        // Track modal close behavior
        if (this.currentSample) {
            this.trackTelemetry('sample_modal_closed', { 
                sample_id: this.currentSample.id,
                title: this.currentSample.title,
                viewed_source_links: this.currentSample._viewedSourceLinks || false
            });
<<<<<<< HEAD
        }
        
        this.sampleModal.style.display = 'none';
        this.sampleModal.setAttribute('aria-inert', 'true');
        this.currentSample = null;
    }
}

class AppManager {
    constructor() {
        this.apiBaseUrl = this.detectApiUrl();
        this.chatApp = new ChatApp(this.apiBaseUrl, this.trackTelemetry);
        this.samplesGallery = new SamplesGallery(this.apiBaseUrl, this.trackTelemetry);
        this.newsApp = new NewsApp(this.apiBaseUrl, this.trackTelemetry);
        this.currentTab = 'chat';
        
        this.initializeSidebarState();
        this.initializeNavigation();
        this.initializePrivacyNotice();
        this.initializeUrlHandling();
        this.initializeThemeToggle();
    }

    detectApiUrl() {
        var apiUrl = 'https://csharp-ai-buddy-api.onrender.com/';

        // Check if we're running in development (localhost)
        if (window.location.hostname === 'localhost' 
            || window.location.hostname === '127.0.0.1'
            || window.location.protocol === 'file:'
            || window.location.hostname === '[::1]'
            || window.location.hostname.startsWith('[') && window.location.hostname.includes('::')) {
            apiUrl = 'http://localhost:8000';
        }

        // Check for environment variable or meta tag with API URL
        const apiUrlMeta = document.querySelector('meta[name="api-url"]');
        if (apiUrlMeta && apiUrlMeta.content.trim() != '') {
            apiUrl = apiUrlMeta.content;
        }

        // Default to production API URL
        return apiUrl + "/api";
    }

    trackTelemetry(eventType, data) {
        // Check if telemetry is enabled
        const telemetryEnabled = localStorage.getItem('telemetry_enabled') !== 'false';
        
        if (!telemetryEnabled) {
            return;
        }
        
        // Only log telemetry in development environment
        if (window.location.hostname === 'localhost' || window.location.hostname === '127.0.0.1' || window.location.protocol === 'file:') {
            console.log('Telemetry:', eventType, data);
        }
        
        // Send event to Goat Counter if available
        if (window.goatcounter && window.goatcounter.count) {
            try {
                // Construct a meaningful path for Goat Counter
                const eventPath = `/analytics/${eventType}`;
                const title = `${eventType}: ${JSON.stringify(data)}`;
                
                window.goatcounter.count({
                    path: eventPath,
                    title: title,
                    event: true
                });
            } catch (error) {
                console.error('Error sending analytics event:', error);
            }
        }
        
        // Also send to backend telemetry endpoint if available
        //this.sendBackendTelemetry(eventType, data);
    }

    async sendBackendTelemetry(eventType, data) {
        try {
            const response = await fetch(`${this.apiBaseUrl}/telemetry`, {
                method: 'POST',
                headers: {
                    'Content-Type': 'application/json'
                },
                body: JSON.stringify({
                    event_type: eventType,
                    data: data,
                    user_consent: localStorage.getItem('telemetry_enabled') !== 'false',
                    timestamp: new Date().toISOString()
                })
            });
            
            if (!response.ok) {
                console.warn('Backend telemetry request failed:', response.status);
            }
        } catch (error) {
            // Silently fail - telemetry should not break the user experience
            console.debug('Backend telemetry not available:', error.message);
        }
=======
        }
        
        this.sampleModal.style.display = 'none';
        this.sampleModal.setAttribute('aria-inert', 'true');
        this.currentSample = null;
    }
}

class AppManager {
    constructor() {
        this.apiBaseUrl = this.detectApiUrl();
        this.chatApp = new ChatApp(this.apiBaseUrl, this.trackTelemetry);
        this.samplesGallery = new SamplesGallery(this.apiBaseUrl, this.trackTelemetry);
        this.newsApp = new NewsApp(this.apiBaseUrl, this.trackTelemetry);
        this.currentTab = 'chat';
        
        this.initializeSidebarState();
        this.initializeNavigation();
        this.initializePrivacyNotice();
        this.initializeUrlHandling();
        this.initializeThemeToggle();
    }

    detectApiUrl() {
        var apiUrl = 'https://csharp-ai-buddy-api.onrender.com/;

        // Check if we're running in development (localhost)
        if (window.location.hostname === 'localhost' || window.location.hostname === '127.0.0.1' || window.location.protocol === 'file:') {
            apiUrl = 'http://localhost:8000';
        }

        // Check for environment variable or meta tag with API URL
        const apiUrlMeta = document.querySelector('meta[name="api-url"]');
        if (apiUrlMeta && apiUrlMeta.content.trim() != '') {
            apiUrl = apiUrlMeta.content;
        }

        // Default to production API URL
        return apiUrl + "/api";
    }

    trackTelemetry(eventType, data) {
        // Check if telemetry is enabled
        const telemetryEnabled = localStorage.getItem('telemetry_enabled') !== 'false';
        
        if (!telemetryEnabled) {
            return;
        }
        
        // Only log telemetry in development environment
        if (window.location.hostname === 'localhost' || window.location.hostname === '127.0.0.1' || window.location.protocol === 'file:') {
            console.log('Telemetry:', eventType, data);
        }
        
        // Send event to Goat Counter if available
        if (window.goatcounter && window.goatcounter.count) {
            try {
                // Construct a meaningful path for Goat Counter
                const eventPath = `/analytics/${eventType}`;
                const title = `${eventType}: ${JSON.stringify(data)}`;
                
                window.goatcounter.count({
                    path: eventPath,
                    title: title,
                    event: true
                });
            } catch (error) {
                console.error('Error sending analytics event:', error);
            }
        }
        
        // Also send to backend telemetry endpoint if available
        //this.sendBackendTelemetry(eventType, data);
    }

    async sendBackendTelemetry(eventType, data) {
        try {
            const response = await fetch(`${this.apiBaseUrl}/telemetry`, {
                method: 'POST',
                headers: {
                    'Content-Type': 'application/json'
                },
                body: JSON.stringify({
                    event_type: eventType,
                    data: data,
                    user_consent: localStorage.getItem('telemetry_enabled') !== 'false',
                    timestamp: new Date().toISOString()
                })
            });
            
            if (!response.ok) {
                console.warn('Backend telemetry request failed:', response.status);
            }
        } catch (error) {
            // Silently fail - telemetry should not break the user experience
            console.debug('Backend telemetry not available:', error.message);
        }
>>>>>>> 176bda60
    }

    initializeNavigation() {
        const chatTab = document.getElementById('chat-tab');
        const samplesTab = document.getElementById('samples-tab');
        const newsTab = document.getElementById('news-tab');
        const sidebarToggle = document.getElementById('sidebar-toggle');
        const sidebar = document.getElementById('sidebar');

        // Tab navigation
        chatTab.addEventListener('click', () => {
            this.switchTab('chat');
        });

        samplesTab.addEventListener('click', () => {
            this.switchTab('samples');
        });

        newsTab.addEventListener('click', () => {
            this.switchTab('news');
        });

        // Listen for New Chat button requests to switch to chat tab
        document.addEventListener('switchToChat', () => {
            this.switchTab('chat');
        });

        // Sidebar toggle
        sidebarToggle.addEventListener('click', () => {
            this.toggleSidebar();
        });

        // Auto-collapse sidebar on mobile when clicking nav items
        if (window.innerWidth <= 768) {
            [chatTab, samplesTab, newsTab].forEach(tab => {
                tab.addEventListener('click', () => {
                    if (sidebar.classList.contains('expanded')) {
                        this.toggleSidebar();
                    }
                });
            });
        }

        // Handle window resize
        window.addEventListener('resize', () => {
            if (window.innerWidth > 768) {
                sidebar.classList.add('expanded');
            } else {
                sidebar.classList.remove('expanded');
            }
        });
    }

    switchTab(tab) {
        const chatTab = document.getElementById('chat-tab');
        const samplesTab = document.getElementById('samples-tab');
        const newsTab = document.getElementById('news-tab');
        const chatSection = document.getElementById('chat-section');
        const samplesSection = document.getElementById('samples-section');
        const newsSection = document.getElementById('news-section');

        // Update tab states
        chatTab.classList.toggle('active', tab === 'chat');
        samplesTab.classList.toggle('active', tab === 'samples');
        newsTab.classList.toggle('active', tab === 'news');

        // Update section visibility
        chatSection.style.display = tab === 'chat' ? 'flex' : 'none';
        samplesSection.style.display = tab === 'samples' ? 'flex' : 'none';
        newsSection.style.display = tab === 'news' ? 'flex' : 'none';

        this.currentTab = tab;
        
        // Initialize news if switching to news tab
        if (tab === 'news' && !this.newsApp.newsInitialized) {
            this.newsApp.initialize();
        }
        
        // Update URL for deep linking
        const url = new URL(window.location);
        if (tab === 'samples') {
<<<<<<< HEAD
            url.searchParams.set('tab', 'samples');
        } else if (tab === 'news') {
            url.searchParams.set('tab', 'news');
        } else {
=======
            this.trackTelemetry('samples_section_viewed', {
                previous_tab: this.currentTab || 'chat'
            });
            url.searchParams.set('tab', 'samples');
        } else if (tab === 'news') {
            this.trackTelemetry('news_section_viewed', {
                previous_tab: this.currentTab || 'chat'
            });
            url.searchParams.set('tab', 'news');
        } else {
            this.trackTelemetry('chat_section_viewed', {
                previous_tab: this.currentTab || 'chat'
            });
>>>>>>> 176bda60
            url.searchParams.delete('tab');
        }
        window.history.replaceState({}, '', url);
    }

    toggleSidebar() {
        const sidebar = document.getElementById('sidebar');
        const isExpanded = sidebar.classList.contains('expanded');
        
        if (isExpanded) {
            sidebar.classList.remove('expanded');
            sidebar.classList.add('collapsed');
        } else {
            sidebar.classList.remove('collapsed');
            sidebar.classList.add('expanded');
        }
        
        // Save sidebar state to localStorage
        localStorage.setItem('sidebarExpanded', !isExpanded);
    }

    initializeSidebarState() {
        const sidebar = document.getElementById('sidebar');
        const savedState = localStorage.getItem('sidebarExpanded');
        
        // Default to expanded on desktop, collapsed on mobile
        if (window.innerWidth <= 768) {
            sidebar.classList.remove('expanded');
            sidebar.classList.add('collapsed');
        } else {
            const shouldExpand = savedState === null ? true : savedState === 'true';
            if (shouldExpand) {
                sidebar.classList.add('expanded');
                sidebar.classList.remove('collapsed');
            } else {
                sidebar.classList.remove('expanded');
                sidebar.classList.add('collapsed');
            }
        }
    }

    initializePrivacyNotice() {
        const privacyNotice = document.getElementById('privacy-notice');
        const acceptBtn = document.getElementById('accept-privacy');
        const declineBtn = document.getElementById('decline-privacy');
        
        // Check if user has already made a choice
        const privacyChoice = localStorage.getItem('privacy_choice');
        
        if (!privacyChoice) {
            // Show privacy notice if no choice has been made
            privacyNotice.style.display = 'block';
        }
        
        acceptBtn.addEventListener('click', () => {
            localStorage.setItem('privacy_choice', 'accepted');
            localStorage.setItem('telemetry_enabled', 'true');
            privacyNotice.style.display = 'none';
        });
        
        declineBtn.addEventListener('click', () => {
            localStorage.setItem('privacy_choice', 'declined');
            localStorage.setItem('telemetry_enabled', 'false');
            privacyNotice.style.display = 'none';
        });
    }

    initializeUrlHandling() {
        // Handle initial URL
        const urlParams = new URLSearchParams(window.location.search);
        const initialTab = urlParams.get('tab');
        
        if (initialTab === 'samples') {
            this.switchTab('samples');
        } else if (initialTab === 'news') {
            this.switchTab('news');
        }
        
        // Handle back/forward navigation
        window.addEventListener('popstate', () => {
            const urlParams = new URLSearchParams(window.location.search);
            const tab = urlParams.get('tab') || 'chat';
            this.switchTab(tab);
<<<<<<< HEAD
=======
        });
    }

    initializeThemeToggle() {
        this.themeToggle = document.getElementById('theme-toggle');
        this.sunIcon = this.themeToggle.querySelector('.sun-icon');
        this.moonIcon = this.themeToggle.querySelector('.moon-icon');
        
        // Set initial theme based on system preference or saved preference
        this.setInitialTheme();
        
        // Add click event listener for manual toggle
        this.themeToggle.addEventListener('click', () => {
            this.toggleTheme();
>>>>>>> 176bda60
        });
        
        // Listen for system theme changes
        const mediaQuery = window.matchMedia('(prefers-color-scheme: dark)');
        mediaQuery.addEventListener('change', (e) => {
            // Only update if user hasn't manually set a theme
            if (!localStorage.getItem('theme_preference')) {
                this.applyTheme(e.matches ? 'dark' : 'light');
            }
        });
    }

    setInitialTheme() {
        const savedTheme = localStorage.getItem('theme_preference');
        
        if (savedTheme) {
            // User has manually set a theme preference
            this.applyTheme(savedTheme);
        } else {
            // Use system preference
            const systemPrefersDark = window.matchMedia('(prefers-color-scheme: dark)').matches;
            this.applyTheme(systemPrefersDark ? 'dark' : 'light');
        }
    }

    toggleTheme() {
        const currentTheme = document.documentElement.getAttribute('data-theme');
        const newTheme = currentTheme === 'dark' ? 'light' : 'dark';
        
        // Save user preference
        localStorage.setItem('theme_preference', newTheme);
        
        // Apply the new theme
        this.applyTheme(newTheme);
        
        // Update tooltip
        this.updateThemeTooltip(newTheme);
    }

    applyTheme(theme) {
        document.documentElement.setAttribute('data-theme', theme);
        const hljsTheme = document.getElementById('hljs-theme');
        
        // Update icon visibility
        if (theme === 'dark') {
            this.sunIcon.style.display = 'none';
            this.moonIcon.style.display = 'block';
            hljsTheme.href = 'https://cdnjs.cloudflare.com/ajax/libs/highlight.js/11.9.0/styles/github-dark.min.css';
        } else {
            this.sunIcon.style.display = 'block';
            this.moonIcon.style.display = 'none';
            hljsTheme.href = 'https://cdnjs.cloudflare.com/ajax/libs/highlight.js/11.9.0/styles/github.min.css';
        }
        
        // Update tooltip
        this.updateThemeTooltip(theme);
        
        // Add transition class for smooth transitions
        document.body.classList.add('theme-transitioning');
        setTimeout(() => {
            document.body.classList.remove('theme-transitioning');
        }, 300);
    }

    updateThemeTooltip(currentTheme) {
        const nextTheme = currentTheme === 'dark' ? 'light' : 'dark';
        const tooltipText = `Switch to ${nextTheme} theme`;
        this.themeToggle.setAttribute('title', tooltipText);
        this.themeToggle.setAttribute('aria-label', tooltipText);
    }

    initializeThemeToggle() {
        this.themeToggle = document.getElementById('theme-toggle');
        this.sunIcon = this.themeToggle.querySelector('.sun-icon');
        this.moonIcon = this.themeToggle.querySelector('.moon-icon');
        
        // Set initial theme based on system preference or saved preference
        this.setInitialTheme();
        
        // Add click event listener for manual toggle
        this.themeToggle.addEventListener('click', () => {
            this.toggleTheme();
        });
        
        // Listen for system theme changes
        const mediaQuery = window.matchMedia('(prefers-color-scheme: dark)');
        mediaQuery.addEventListener('change', (e) => {
            // Only update if user hasn't manually set a theme
            if (!localStorage.getItem('theme_preference')) {
                this.applyTheme(e.matches ? 'dark' : 'light');
            }
        });
    }

    setInitialTheme() {
        const savedTheme = localStorage.getItem('theme_preference');
        
        if (savedTheme) {
            // User has manually set a theme preference
            this.applyTheme(savedTheme);
        } else {
            // Use system preference
            const systemPrefersDark = window.matchMedia('(prefers-color-scheme: dark)').matches;
            this.applyTheme(systemPrefersDark ? 'dark' : 'light');
        }
    }

    toggleTheme() {
        const currentTheme = document.documentElement.getAttribute('data-theme');
        const newTheme = currentTheme === 'dark' ? 'light' : 'dark';
        
        // Save user preference
        localStorage.setItem('theme_preference', newTheme);
        
        // Apply the new theme
        this.applyTheme(newTheme);
        
        // Update tooltip
        this.updateThemeTooltip(newTheme);
    }

    applyTheme(theme) {
        document.documentElement.setAttribute('data-theme', theme);
        const hljsTheme = document.getElementById('hljs-theme');
        
        // Update icon visibility
        if (theme === 'dark') {
            this.sunIcon.style.display = 'none';
            this.moonIcon.style.display = 'block';
            hljsTheme.href = 'https://cdnjs.cloudflare.com/ajax/libs/highlight.js/11.9.0/styles/github-dark.min.css';
        } else {
            this.sunIcon.style.display = 'block';
            this.moonIcon.style.display = 'none';
            hljsTheme.href = 'https://cdnjs.cloudflare.com/ajax/libs/highlight.js/11.9.0/styles/github.min.css';
        }
        
        // Update tooltip
        this.updateThemeTooltip(theme);
        
        // Add transition class for smooth transitions
        document.body.classList.add('theme-transitioning');
        setTimeout(() => {
            document.body.classList.remove('theme-transitioning');
        }, 300);
    }

    updateThemeTooltip(currentTheme) {
        const nextTheme = currentTheme === 'dark' ? 'light' : 'dark';
        const tooltipText = `Switch to ${nextTheme} theme`;
        this.themeToggle.setAttribute('title', tooltipText);
        this.themeToggle.setAttribute('aria-label', tooltipText);
    }
}

// Initialize the app when DOM is loaded
document.addEventListener('DOMContentLoaded', () => {
    new AppManager();
});

// Add screen reader only class for accessibility announcements
const style = document.createElement('style');
style.textContent = `
    .sr-only {
        position: absolute;
        width: 1px;
        height: 1px;
        padding: 0;
        margin: -1px;
        overflow: hidden;
        clip: rect(0, 0, 0, 0);
        white-space: nowrap;
        border: 0;
    }
`;
document.head.appendChild(style);<|MERGE_RESOLUTION|>--- conflicted
+++ resolved
@@ -757,8 +757,6 @@
             if (fullContent) {
                 this.conversationHistory.push({ role: 'assistant', content: fullContent });
                 
-<<<<<<< HEAD
-=======
                 // Streaming is complete, add feedback controls if we have a span ID
                 if (spanId) {
                     const feedbackControls = this.createFeedbackControls(spanId);
@@ -767,18 +765,13 @@
                     console.warn('Cannot add feedback controls - spanId:', spanId, 'parentElement:', contentElement.parentElement);
                 }
 
->>>>>>> 176bda60
                 // Track chat response received
                 this.trackTelemetry('chat_response_received', {
                     response_length: fullContent.length,
                     conversation_length: this.conversationHistory.length,
                     has_links: /\[.*?\]\(https?:\/\/.*?\)/.test(fullContent) || /\[.*?\]\(www\..*?\)/.test(fullContent),
-<<<<<<< HEAD
-                    session_chat_count: this.getSessionChatCount()
-=======
                     session_chat_count: this.getSessionChatCount(),
                     span_id: spanId
->>>>>>> 176bda60
                 });
                 
                 // Add click tracking to all links in the response
@@ -920,8 +913,6 @@
     }
 }
 
-<<<<<<< HEAD
-=======
     initializeFeedback() {
         // Get feedback modal elements
         this.feedbackModal = document.getElementById('feedback-modal');
@@ -1078,7 +1069,6 @@
     }
 }
 
->>>>>>> 176bda60
 class NewsApp {
     constructor(apiBaseUrl, trackTelemetry) {
         this.apiBaseUrl = apiBaseUrl;
@@ -1395,11 +1385,7 @@
         this.currentSample = null;
 
         this.initializeEventListeners();
-<<<<<<< HEAD
         this.loadSamples(); // Load samples from API
-=======
-        this.loadMockData(); // Load mock data for demonstration
->>>>>>> 176bda60
     }
 
     initializeEventListeners() {
@@ -1581,16 +1567,6 @@
         this.loadingSpinner.style.display = 'none';
     }
 
-<<<<<<< HEAD
-    showSamplesError() {
-        this.samplesGrid.innerHTML = `
-            <div class="error-message">
-                <h3>Unable to load samples</h3>
-                <p>Please try again later.</p>
-            </div>
-        `;
-        this.samplesGrid.style.display = 'block';
-=======
         if (filteredSamples.length === 0) {
             this.showNoResults();
             this.chatApp.trackTelemetry('search_no_results', { 
@@ -1607,7 +1583,6 @@
                 page_size: 20
             });
         }
->>>>>>> 176bda60
     }
 
     renderTagFilters() {
@@ -1854,7 +1829,6 @@
                 title: this.currentSample.title,
                 viewed_source_links: this.currentSample._viewedSourceLinks || false
             });
-<<<<<<< HEAD
         }
         
         this.sampleModal.style.display = 'none';
@@ -1879,7 +1853,7 @@
     }
 
     detectApiUrl() {
-        var apiUrl = 'https://csharp-ai-buddy-api.onrender.com/';
+        var apiUrl = 'https://csharp-ai-buddy-api.onrender.com/;
 
         // Check if we're running in development (localhost)
         if (window.location.hostname === 'localhost' 
@@ -1956,105 +1930,6 @@
             // Silently fail - telemetry should not break the user experience
             console.debug('Backend telemetry not available:', error.message);
         }
-=======
-        }
-        
-        this.sampleModal.style.display = 'none';
-        this.sampleModal.setAttribute('aria-inert', 'true');
-        this.currentSample = null;
-    }
-}
-
-class AppManager {
-    constructor() {
-        this.apiBaseUrl = this.detectApiUrl();
-        this.chatApp = new ChatApp(this.apiBaseUrl, this.trackTelemetry);
-        this.samplesGallery = new SamplesGallery(this.apiBaseUrl, this.trackTelemetry);
-        this.newsApp = new NewsApp(this.apiBaseUrl, this.trackTelemetry);
-        this.currentTab = 'chat';
-        
-        this.initializeSidebarState();
-        this.initializeNavigation();
-        this.initializePrivacyNotice();
-        this.initializeUrlHandling();
-        this.initializeThemeToggle();
-    }
-
-    detectApiUrl() {
-        var apiUrl = 'https://csharp-ai-buddy-api.onrender.com/;
-
-        // Check if we're running in development (localhost)
-        if (window.location.hostname === 'localhost' || window.location.hostname === '127.0.0.1' || window.location.protocol === 'file:') {
-            apiUrl = 'http://localhost:8000';
-        }
-
-        // Check for environment variable or meta tag with API URL
-        const apiUrlMeta = document.querySelector('meta[name="api-url"]');
-        if (apiUrlMeta && apiUrlMeta.content.trim() != '') {
-            apiUrl = apiUrlMeta.content;
-        }
-
-        // Default to production API URL
-        return apiUrl + "/api";
-    }
-
-    trackTelemetry(eventType, data) {
-        // Check if telemetry is enabled
-        const telemetryEnabled = localStorage.getItem('telemetry_enabled') !== 'false';
-        
-        if (!telemetryEnabled) {
-            return;
-        }
-        
-        // Only log telemetry in development environment
-        if (window.location.hostname === 'localhost' || window.location.hostname === '127.0.0.1' || window.location.protocol === 'file:') {
-            console.log('Telemetry:', eventType, data);
-        }
-        
-        // Send event to Goat Counter if available
-        if (window.goatcounter && window.goatcounter.count) {
-            try {
-                // Construct a meaningful path for Goat Counter
-                const eventPath = `/analytics/${eventType}`;
-                const title = `${eventType}: ${JSON.stringify(data)}`;
-                
-                window.goatcounter.count({
-                    path: eventPath,
-                    title: title,
-                    event: true
-                });
-            } catch (error) {
-                console.error('Error sending analytics event:', error);
-            }
-        }
-        
-        // Also send to backend telemetry endpoint if available
-        //this.sendBackendTelemetry(eventType, data);
-    }
-
-    async sendBackendTelemetry(eventType, data) {
-        try {
-            const response = await fetch(`${this.apiBaseUrl}/telemetry`, {
-                method: 'POST',
-                headers: {
-                    'Content-Type': 'application/json'
-                },
-                body: JSON.stringify({
-                    event_type: eventType,
-                    data: data,
-                    user_consent: localStorage.getItem('telemetry_enabled') !== 'false',
-                    timestamp: new Date().toISOString()
-                })
-            });
-            
-            if (!response.ok) {
-                console.warn('Backend telemetry request failed:', response.status);
-            }
-        } catch (error) {
-            // Silently fail - telemetry should not break the user experience
-            console.debug('Backend telemetry not available:', error.message);
-        }
->>>>>>> 176bda60
     }
 
     initializeNavigation() {
@@ -2136,12 +2011,6 @@
         // Update URL for deep linking
         const url = new URL(window.location);
         if (tab === 'samples') {
-<<<<<<< HEAD
-            url.searchParams.set('tab', 'samples');
-        } else if (tab === 'news') {
-            url.searchParams.set('tab', 'news');
-        } else {
-=======
             this.trackTelemetry('samples_section_viewed', {
                 previous_tab: this.currentTab || 'chat'
             });
@@ -2155,7 +2024,6 @@
             this.trackTelemetry('chat_section_viewed', {
                 previous_tab: this.currentTab || 'chat'
             });
->>>>>>> 176bda60
             url.searchParams.delete('tab');
         }
         window.history.replaceState({}, '', url);
@@ -2239,8 +2107,6 @@
             const urlParams = new URLSearchParams(window.location.search);
             const tab = urlParams.get('tab') || 'chat';
             this.switchTab(tab);
-<<<<<<< HEAD
-=======
         });
     }
 
@@ -2255,7 +2121,6 @@
         // Add click event listener for manual toggle
         this.themeToggle.addEventListener('click', () => {
             this.toggleTheme();
->>>>>>> 176bda60
         });
         
         // Listen for system theme changes
