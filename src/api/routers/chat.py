--- conflicted
+++ resolved
@@ -355,14 +355,6 @@
 
                 # Include history in the input for now, to keep things simple
                 if history:
-<<<<<<< HEAD
-                    input = (
-                        "".join([f"{msg.role}: {msg.content}\n" for msg in history])
-                        + f"user: {message}\n"
-                    )
-                else:
-                    input = f"user: {message}\n"
-=======
                     input += "<chat-history>:\n"
                     for msg in history:
                         # Validate that the role is only "user" or "assistant", to mitigate injection risks
@@ -374,7 +366,6 @@
                     input += "</chat-history>\n"
                 
                 input += f"user: {message}\n"
->>>>>>> 67bba5ce
 
                 # Run the agent with streaming
                 result = Runner.run_streamed(agent, input)
